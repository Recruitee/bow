--- conflicted
+++ resolved
@@ -4,11 +4,7 @@
   def project do
     [
       app: :bow,
-<<<<<<< HEAD
-      version: "0.1.1",
-=======
       version: "0.2.1",
->>>>>>> 7763efa9
       elixir: "~> 1.3",
       elixirc_paths: elixirc_paths(Mix.env),
       start_permanent: Mix.env == :prod,
